--- conflicted
+++ resolved
@@ -216,20 +216,14 @@
                    [object_] \
                    ['object_features'].value
         else:
-            return []
-<<<<<<< HEAD
-                   
+            return []                 
                    
     def get_time_lapse(self):
         time_stamps = self['image/time_lapse']['timestamp_rel']
         time_lapses = numpy.diff(time_stamps)
         return time_lapses.mean()
 
-                   
-=======
-
-
->>>>>>> 7e15a66a
+
     def get_image(self, t, c, z=0):
         return self['image'] \
                     ['channel'] \
@@ -399,14 +393,10 @@
         if len(res) == 1:
             return res[0]
         return res
-<<<<<<< HEAD
     
     def get_all_time_idx(self, object_='primary__primary'):
         return self['object'][object_][:]['time_idx']
     
-=======
-
->>>>>>> 7e15a66a
     def get_time_idx(self, index, object_='primary__primary'):
         return self['object'][object_][index]['time_idx']
 
@@ -793,19 +783,14 @@
 
     def tearDown(self):
         self.fh.close()
-<<<<<<< HEAD
         
 class TestCH5Basic(CH5TestBase): 
     def testTimeLapse(self):
         time_lapse = self.pos.get_time_lapse()
         assert int(time_lapse) == 276
     
-=======
-
-
 class TestCH5Basic(CH5TestBase):
 
->>>>>>> 7e15a66a
     def testGallery(self):
         a1 = self.pos.get_gallery_image(1)
         b1 = self.pos.get_gallery_image(2)
