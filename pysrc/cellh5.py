--- conflicted
+++ resolved
@@ -120,25 +120,11 @@
         self.pos = pos
         self.grp_pos_path = grp_pos
         self.definitions = parent
-<<<<<<< HEAD
-        
-        self.f = h5py.File(self.definitions.filename, 'r')
-        
-    @property
-    def grp_pos(self):
-        with h5py.File(self.definitions.filename, 'r') as f:
-            return f[self.grp_pos_path]
-        
-    def __getitem__(self, key):
-#         with h5py.File(self.definitions.filename, 'r') as f:
-#             return f[self.grp_pos_path][key]
-        return self.f[self.grp_pos_path][key]
-=======
                
+        
         
     def __getitem__(self, key):
         return self.definitions.get_file_handle()[self.grp_pos_path][key]
->>>>>>> eded1fdb
     
     def get_tracking(self):
         return self['object']['tracking'].value
