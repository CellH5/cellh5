--- conflicted
+++ resolved
@@ -16,20 +16,14 @@
 import base64
 import warnings
 import unittest
-<<<<<<< HEAD
 from itertools import chain
-
-# import matplotlib
-# matplotlib.use('Qt4Agg')
-=======
 import functools
 import collections
 
 import pandas
 
-import matplotlib
-matplotlib.use('Qt4Agg', warn=False)
->>>>>>> aaf67a1d
+# import matplotlib
+# matplotlib.use('Qt4Agg', warn=False)
 import matplotlib.pyplot as mpl
 
 from matplotlib.colors import hex2color
@@ -226,7 +220,6 @@
             return []                 
                    
     def get_time_lapse(self):
-<<<<<<< HEAD
         if 'time_lapse' in self['image']:
             time_stamps = self['image/time_lapse']['timestamp_rel']
             time_lapses = numpy.diff(time_stamps)
@@ -234,14 +227,7 @@
         else:
             time_lapse = None
         return time_lapse
-                   
-=======
-        time_stamps = self['image/time_lapse']['timestamp_rel']
-        time_lapses = numpy.diff(time_stamps)
-        return time_lapses.mean()
-
-
->>>>>>> aaf67a1d
+
     def get_image(self, t, c, z=0):
         return self['image'] \
                     ['channel'] \
@@ -352,10 +338,7 @@
                 if (c,d) > image.shape:
                     break
                 image[a:c, b:d] = img
-<<<<<<< HEAD
-=======
-
->>>>>>> aaf67a1d
+
         return image
 
     def get_gallery_image_contour(self, index, object_=('primary__primary',), color=None, scale=None):
@@ -746,8 +729,7 @@
     def get_object_feature_idx_by_name(self, object_, feature_name):
         object_feature_names = self.object_feature_def(object_)
         return list(object_feature_names).index(feature_name)
-<<<<<<< HEAD
-    
+
     
     def gallery_image_matrix_gen(self, index_tpl, object_='primary__primary'):
         gen_list = []      
@@ -780,8 +762,6 @@
     def get_gallery_image_matrix(self, index_tpl, shape, object_='primary__primary'):
         img_gen = self.gallery_image_matrix_gen(index_tpl=index_tpl, object_=object_)
         return CH5File.gallery_image_matrix_layouter(img_gen, shape)
-=======
->>>>>>> aaf67a1d
 
     def close(self):
         self._file_handle.close()
